--- conflicted
+++ resolved
@@ -12,9 +12,6 @@
 # Root endpoint
 @app.get("/")
 def root():
-<<<<<<< HEAD
-    return {"message": "Welcome to Hacktoberfest Certificate Generator API 🚀. Start contributing today!!!!!"}
-=======
     return {"message": "Welcome to Hacktoberfest Certificate Generator API 🚀"}
 
 # CORS middleware
@@ -24,5 +21,4 @@
     allow_credentials=True,
     allow_methods=["*"],
     allow_headers=["*"],
-)
->>>>>>> 05ff7f3b
+)